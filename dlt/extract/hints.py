--- conflicted
+++ resolved
@@ -1,9 +1,5 @@
 from copy import copy, deepcopy
-<<<<<<< HEAD
 from typing import TypedDict, cast, Any, Optional, Dict
-=======
-from typing import List, TypedDict, cast, Any, Optional, Dict
->>>>>>> a58d9739
 
 from dlt.common.schema.typing import (
     TColumnNames,
@@ -219,13 +215,7 @@
 
         # set properties that can't be passed to new_table_template
         if incremental is not None:
-<<<<<<< HEAD
             t["incremental"] = None if incremental is Incremental.EMPTY else incremental
-=======
-            if incremental is Incremental.EMPTY:
-                t["incremental"] = None
-            else:
-                t["incremental"] = incremental
         if additional_table_hints is not None:
             # loop through provided hints and add, overwrite, or remove them
             for k, v in additional_table_hints.items():
@@ -233,8 +223,6 @@
                     t[k] = v  # type: ignore[literal-required]
                 else:
                     t.pop(k, None)  # type: ignore[misc]
-
->>>>>>> a58d9739
         self.set_hints(t)
 
     def set_hints(self, hints_template: TResourceHints) -> None:
